<<<<<<< HEAD
This Quick Start deploys {partner-product-name} on the AWS Cloud. It's designed for chemists and health care scientists who want to explore MegaMolBART, a transformer model of the latent space of small molecules obtained through self-supervised learning of compound SMILES. After deployment, you can access a user interface for analyzing analogues around and between compounds. 

This Quick Start can serve as a proof of concept for big pharmaceutical and start-up companies that are curious about representational learning for compounds or generative chemistry before implementing {partner-product-short-name} in their own environments. 

If you're unfamiliar with AWS Quick Starts, refer to the https://aws-ia.github.io/content/qs_info.html[AWS Quick Start General Content Guide^].
=======
This Quick Start deploys {partner-product-name} on the AWS Cloud. If you are unfamiliar with AWS Quick Starts, refer to the https://fwd.aws/rA69w?[AWS Quick Start General Information Guide^].
>>>>>>> 34a7a240

// This deployment guide covers the steps necessary to deploy this Quick Start. For more advanced information about the product, troubleshooting, or additional functionality, refer to the https://{quickstart-github-org}.github.io/{quickstart-project-name}/operational/index.html[Operational Guide^].

// For information about using this Quick Start for migrations, refer to the https://{quickstart-github-org}.github.io/{quickstart-project-name}/migration/index.html[Migration Guide^].<|MERGE_RESOLUTION|>--- conflicted
+++ resolved
@@ -1,12 +1,8 @@
-<<<<<<< HEAD
 This Quick Start deploys {partner-product-name} on the AWS Cloud. It's designed for chemists and health care scientists who want to explore MegaMolBART, a transformer model of the latent space of small molecules obtained through self-supervised learning of compound SMILES. After deployment, you can access a user interface for analyzing analogues around and between compounds. 
 
 This Quick Start can serve as a proof of concept for big pharmaceutical and start-up companies that are curious about representational learning for compounds or generative chemistry before implementing {partner-product-short-name} in their own environments. 
 
 If you're unfamiliar with AWS Quick Starts, refer to the https://aws-ia.github.io/content/qs_info.html[AWS Quick Start General Content Guide^].
-=======
-This Quick Start deploys {partner-product-name} on the AWS Cloud. If you are unfamiliar with AWS Quick Starts, refer to the https://fwd.aws/rA69w?[AWS Quick Start General Information Guide^].
->>>>>>> 34a7a240
 
 // This deployment guide covers the steps necessary to deploy this Quick Start. For more advanced information about the product, troubleshooting, or additional functionality, refer to the https://{quickstart-github-org}.github.io/{quickstart-project-name}/operational/index.html[Operational Guide^].
 

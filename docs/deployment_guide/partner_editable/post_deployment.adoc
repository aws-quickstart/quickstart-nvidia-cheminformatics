--- conflicted
+++ resolved
@@ -1,10 +1,5 @@
-<<<<<<< HEAD
 == Post-deployment steps
-=======
 // Include any postdeployment steps here, such as steps necessary to test that the deployment was successful. If there are no postdeployment steps, leave this file empty.
-
-== Postdeployment steps
->>>>>>> 34a7a240
 
 After deployment, navigate to the *Outputs* section in your CloudFormation dashboard and find the URL. Use this URL to follow the https://github.com/NVIDIA/cheminformatics/blob/master/tutorial/Tutorial.md[NVidia's tutorial^].
 
